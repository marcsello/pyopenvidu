--- conflicted
+++ resolved
@@ -246,12 +246,8 @@
     session_before_delete = openvidu_instance.get_session('TestSession')
 
     original = {"numberOfElements": 0, "content": []}
-<<<<<<< HEAD
     requests_mock.get(urljoin(URL_BASE, 'sessions'), json=original)
-=======
-    requests_mock.get(urljoin(URL_BASE, 'api/sessions'), json=original)
-    requests_mock.get(urljoin(URL_BASE, 'api/sessions/TestSession'), status_code=404)
->>>>>>> 45f4b7f3
+    requests_mock.get(urljoin(URL_BASE, 'sessions/TestSession'), status_code=404)
 
     is_changed = openvidu_instance.fetch()
 
